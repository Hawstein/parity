--- conflicted
+++ resolved
@@ -42,12 +42,8 @@
 };
 
 use rlp::{Encodable, Decodable, DecoderError, RlpStream, Rlp, UntrustedRlp};
-<<<<<<< HEAD
-use util::{H256, H256FastMap, H264, U256, HeapSizeOf, RwLock};
-=======
 use heapsize::HeapSizeOf;
-use util::{H256, U256, RwLock};
->>>>>>> 6b5ad69c
+use util::{H256, H256FastMap, H264, U256,  RwLock};
 use util::kvdb::{DBTransaction, KeyValueDB};
 
 use cache::Cache;
