--- conflicted
+++ resolved
@@ -23,17 +23,12 @@
 export default function Busy ({ children, state, title }) {
   return (
     <div className={ styles.center }>
-<<<<<<< HEAD
-      <div className={ styles.title }>{ title }</div>
-      <div className={ styles.state }>{ state }</div>
-=======
       <div className={ styles.title }>
         { title }
       </div>
       <div className={ styles.state }>
         { state }
       </div>
->>>>>>> c27d96a4
       { children }
     </div>
   );
