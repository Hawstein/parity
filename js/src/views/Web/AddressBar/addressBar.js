--- conflicted
+++ resolved
@@ -17,13 +17,8 @@
 import { observer } from 'mobx-react';
 import React, { Component, PropTypes } from 'react';
 
-<<<<<<< HEAD
-import { Button, DappUrlInput } from '~/ui';
-import { CloseIcon, RefreshIcon, GotoIcon } from '~/ui/Icons';
-=======
 import { Button, DappUrlInput } from '@parity/ui';
 import { CloseIcon, RefreshIcon, GotoIcon } from '@parity/ui/Icons';
->>>>>>> c27d96a4
 
 @observer
 export default class AddressBar extends Component {
