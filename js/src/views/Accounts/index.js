// Copyright 2015-2017 Parity Technologies (UK) Ltd.
// This file is part of Parity.

// Parity is free software: you can redistribute it and/or modify
// it under the terms of the GNU General Public License as published by
// the Free Software Foundation, either version 3 of the License, or
// (at your option) any later version.

// Parity is distributed in the hope that it will be useful,
// but WITHOUT ANY WARRANTY; without even the implied warranty of
// MERCHANTABILITY or FITNESS FOR A PARTICULAR PURPOSE.  See the
// GNU General Public License for more details.

// You should have received a copy of the GNU General Public License
// along with Parity.  If not, see <http://www.gnu.org/licenses/>.

import ReactDOM from 'react-dom';
import React from 'react';
import { BrowserRouter as Router, Route } from 'react-router-dom';

import injectTapEventPlugin from 'react-tap-event-plugin';
injectTapEventPlugin();

import ContractInstances from '@parity/shared/contracts';
import { initStore } from '@parity/shared/redux';
import ContextProvider from '@parity/ui/ContextProvider';

import { api } from './parity';

import Accounts from './accounts';

ContractInstances.get(api);

const store = initStore(api);

ReactDOM.render(
<<<<<<< HEAD
  <ContextProvider api={ api } muiTheme={ muiTheme } store={ store }>
    <Router>
=======
  <ContextProvider api={ api } store={ store }>
    <Router history={ hashHistory }>
>>>>>>> 95f6f70d
      <Route path='/' component={ Accounts } />
    </Router>
  </ContextProvider>,
  document.querySelector('#container')
);<|MERGE_RESOLUTION|>--- conflicted
+++ resolved
@@ -34,13 +34,8 @@
 const store = initStore(api);
 
 ReactDOM.render(
-<<<<<<< HEAD
-  <ContextProvider api={ api } muiTheme={ muiTheme } store={ store }>
+  <ContextProvider api={ api } store={ store }>
     <Router>
-=======
-  <ContextProvider api={ api } store={ store }>
-    <Router history={ hashHistory }>
->>>>>>> 95f6f70d
       <Route path='/' component={ Accounts } />
     </Router>
   </ContextProvider>,
