--- conflicted
+++ resolved
@@ -24,16 +24,9 @@
 
 import HardwareStore from '@parity/shared/mobx/hardwareStore';
 import { setVisibleAccounts } from '@parity/shared/redux/providers/personalActions';
-<<<<<<< HEAD
-
-import { Actionbar, ActionbarSearch, ActionbarSort, Button, Page } from '~/ui';
-import { AddIcon, FileDownloadIcon } from '~/ui/Icons';
-
-=======
 import { Actionbar, ActionbarSearch, ActionbarSort, Button, Page } from '@parity/ui';
 import { AddIcon, FileDownloadIcon } from '@parity/ui/Icons';
 
->>>>>>> c27d96a4
 import CreateWallet from './CreateWallet';
 import CreateAccount from './CreateAccount';
 import ExportAccount from './ExportAccount';
