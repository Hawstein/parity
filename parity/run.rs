--- conflicted
+++ resolved
@@ -285,13 +285,8 @@
 	let rpc_stats = Arc::new(informant::RpcStats::default());
 
 	// the dapps server
-<<<<<<< HEAD
-	let signer_service = Arc::new(signer::new_service(&cmd.ws_conf, &cmd.ui_conf));
+	let signer_service = Arc::new(signer::new_service(&cmd.ws_conf, &cmd.ui_conf, &cmd.logger_config));
 	let (node_health, dapps_deps) = {
-=======
-	let signer_service = Arc::new(signer::new_service(&cmd.ws_conf, &cmd.ui_conf, &cmd.logger_config));
-	let dapps_deps = {
->>>>>>> 5b0eeb75
 		let contract_client = Arc::new(::dapps::LightRegistrar {
 			client: service.client().clone(),
 			sync: light_sync.clone(),
