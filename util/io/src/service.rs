--- conflicted
+++ resolved
@@ -249,11 +249,7 @@
 		let handler_index  = token.0  / TOKENS_PER_HANDLER;
 		let token_id  = token.0  % TOKENS_PER_HANDLER;
 		if let Some(handler) = self.handlers.read().get(handler_index) {
-<<<<<<< HEAD
-			let maybe_timer = self.timers.read().get(&token_id).cloned(); 
-=======
 			let maybe_timer = self.timers.read().get(&token.0).cloned();
->>>>>>> df1fbf50
 			if let Some(timer) = maybe_timer {
 				if timer.once {
 					self.timers.write().remove(&token_id);
